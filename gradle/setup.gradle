--- conflicted
+++ resolved
@@ -114,14 +114,11 @@
                 }
                 developers {
                     developer {
-<<<<<<< HEAD
-=======
                         id = 'simonbasle'
                         name = 'Simon Baslé'
                         email = 'sbasle@vmware.com'
                     }
                     developer {
->>>>>>> 2e82fb55
                         id = 'OlegDokuka'
                         name = 'Oleh Dokuka'
                         email = 'odokuka@vmware.com'
@@ -130,11 +127,6 @@
                         id = 'garyrussell'
                         name = 'Gary Russell'
                         email = 'grussell@vmware.com'
-                    }
-                    developer {
-                        id = 'bsideup'
-                        name = 'Sergei Egorov'
-                        email = 'segorov@pivotal.io'
                     }
                 }
                 issueManagement {
